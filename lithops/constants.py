#
# (C) Copyright Cloudlab URV 2020
#
# Licensed under the Apache License, Version 2.0 (the "License");
# you may not use this file except in compliance with the License.
# You may obtain a copy of the License at
#
#     http://www.apache.org/licenses/LICENSE-2.0
#
# Unless required by applicable law or agreed to in writing, software
# distributed under the License is distributed on an "AS IS" BASIS,
# WITHOUT WARRANTIES OR CONDITIONS OF ANY KIND, either express or implied.
# See the License for the specific language governing permissions and
# limitations under the License.
#

import os
import sys
import tempfile

LOGGER_LEVEL = 'info'
LOGGER_STREAM = 'ext://sys.stderr'
LOGGER_FORMAT = "%(asctime)s [%(levelname)s] %(name)s -- %(message)s"
LOGGER_FORMAT_SHORT = "[%(levelname)s] %(filename)s -- %(message)s"
LOGGER_LEVEL_CHOICES = ["debug", "info", "warning", "error", "critical"]

STORAGE_CLI_MSG = '{} Storage client created'
COMPUTE_CLI_MSG = '{} client created'

LOCALHOST = 'localhost'
SERVERLESS = 'serverless'
STANDALONE = 'standalone'

MODE_DEFAULT = SERVERLESS
SERVERLESS_BACKEND_DEFAULT = 'ibm_cf'
STANDALONE_BACKEND_DEFAULT = 'ibm_vpc'
STORAGE_BACKEND_DEFAULT = 'ibm_cos'

JOBS_PREFIX = "lithops.jobs"
TEMP_PREFIX = "lithops.jobs/tmp"
LOGS_PREFIX = "lithops.logs"
RUNTIMES_PREFIX = "lithops.runtimes"

EXECUTION_TIMEOUT_DEFAULT = 1800

LOCALHOST_RUNTIME_DEFAULT = os.path.basename(sys.executable)
STANDALONE_RUNTIME_DEFAULT = LOCALHOST_RUNTIME_DEFAULT
STANDALONE_AUTO_DISMANTLE_DEFAULT = True
STANDALONE_SOFT_DISMANTLE_TIMEOUT_DEFAULT = 300
STANDALONE_HARD_DISMANTLE_TIMEOUT_DEFAULT = 3600

MAX_AGG_DATA_SIZE = 4  # 4MiB

TEMP = os.path.realpath(tempfile.gettempdir())
LITHOPS_TEMP_DIR = os.path.join(TEMP, 'lithops')
JOBS_DIR = os.path.join(LITHOPS_TEMP_DIR, 'jobs')
LOGS_DIR = os.path.join(LITHOPS_TEMP_DIR, 'logs')

RN_LOG_FILE = os.path.join(LITHOPS_TEMP_DIR, 'runner.log')
PX_LOG_FILE = os.path.join(LITHOPS_TEMP_DIR, 'proxy.log')
FN_LOG_FILE = os.path.join(LITHOPS_TEMP_DIR, 'functions.log')

CLEANER_DIR = os.path.join(LITHOPS_TEMP_DIR, 'cleaner')
CLEANER_PID_FILE = os.path.join(CLEANER_DIR, 'cleaner.pid')
CLEANER_LOG_FILE = os.path.join(CLEANER_DIR, 'cleaner.log')

REMOTE_INSTALL_DIR = '/opt/lithops'
PROXY_SERVICE_PORT = 8080

HOME_DIR = os.path.expanduser('~')
CONFIG_DIR = os.path.join(HOME_DIR, '.lithops')
CACHE_DIR = os.path.join(CONFIG_DIR, 'cache')
CONFIG_FILE = os.path.join(CONFIG_DIR, 'config')

SERVERLESS_BACKENDS = ['ibm_cf', 'code_engine', 'knative', 'openwhisk',
                       'aws_lambda', 'gcp_functions', 'cloudrun',
<<<<<<< HEAD
                       'azure_fa', 'aliyun_fc', 'k8s']
STANDALONE_BACKENDS = ['ibm_vpc', 'vm']
=======
                       'azure_fa', 'aliyun_fc']
STANDALONE_BACKENDS = ['ibm_vpc', 'vm']

CHUNKSIZE_DEFAULT = 1
WORKER_PROCESSES_DEFAULT = 1
>>>>>>> c53b509e
<|MERGE_RESOLUTION|>--- conflicted
+++ resolved
@@ -74,13 +74,8 @@
 
 SERVERLESS_BACKENDS = ['ibm_cf', 'code_engine', 'knative', 'openwhisk',
                        'aws_lambda', 'gcp_functions', 'cloudrun',
-<<<<<<< HEAD
                        'azure_fa', 'aliyun_fc', 'k8s']
-STANDALONE_BACKENDS = ['ibm_vpc', 'vm']
-=======
-                       'azure_fa', 'aliyun_fc']
 STANDALONE_BACKENDS = ['ibm_vpc', 'vm']
 
 CHUNKSIZE_DEFAULT = 1
-WORKER_PROCESSES_DEFAULT = 1
->>>>>>> c53b509e
+WORKER_PROCESSES_DEFAULT = 1