--- conflicted
+++ resolved
@@ -446,7 +446,6 @@
         partitions.extend(obj_partitions)
         parts_per_object.append(obj_total_partitions)
 
-<<<<<<< HEAD
     #keys_dict = {}
     for bucket in objects:
         logger.debug(f"Partitioner has discovered {len(objects[bucket])} in {bucket}")
@@ -456,18 +455,5 @@
             entry = {'obj' : f'{sb}://{bucket}/{key}', 'json_location' : bucket_json_locations[bucket]}
             _split(bucket, key, entry, obj['Size'] )
             #keys_dict[bucket][obj['Key']] = obj['Size']
-=======
-    for entry in map_func_args_list:
-        sb, bucket, prefix, obj_name = utils.split_object_url(entry['obj'])
-
-        if obj_name:
-            # each entry is an object key
-            key = '/'.join([prefix, obj_name]) if prefix else obj_name
-            _split(bucket, key, entry)
-        else:
-            # each entry is a bucket
-            for key in keys_dict[bucket]:
-                _split(bucket, key, entry)
->>>>>>> 1ee3eb1c
 
     return partitions, parts_per_object