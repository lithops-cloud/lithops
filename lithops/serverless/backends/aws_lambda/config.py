#
# Copyright Cloudlab URV 2020
#
# Licensed under the Apache License, Version 2.0 (the "License");
# you may not use this file except in compliance with the License.
# You may obtain a copy of the License at
#
#     http://www.apache.org/licenses/LICENSE-2.0
#
# Unless required by applicable law or agreed to in writing, software
# distributed under the License is distributed on an "AS IS" BASIS,
# WITHOUT WARRANTIES OR CONDITIONS OF ANY KIND, either express or implied.
# See the License for the specific language governing permissions and
# limitations under the License.
#

import copy
import logging

logger = logging.getLogger(__name__)

DEFAULT_REQUIREMENTS = [
    'numpy',
    'requests',
    'redis',
    'pika',
    'cloudpickle',
    'ps-mem',
    'tblib',
<<<<<<< HEAD
    'urllib3'
=======
    'urllib3<2'
>>>>>>> 6bed5fee
]

AVAILABLE_PY_RUNTIMES = {
    '3.6': 'python3.6',
    '3.7': 'python3.7',
    '3.8': 'python3.8',
    '3.9': 'python3.9',
    '3.10': 'python3.10'
}

USER_RUNTIME_PREFIX = 'lithops.user_runtimes'

DEFAULT_CONFIG_KEYS = {
    'runtime_timeout': 180,  # Default: 180 seconds => 3 minutes
    'runtime_memory': 256,  # Default memory: 256 MB
    'max_workers': 1000,
    'worker_processes': 1,
    'invoke_pool_threads': 64,
    'architecture': 'x86_64',
    'ephemeral_storage': 512,
    'env_vars': {},
    'vpc': {'subnets': [], 'security_groups': []},
    'efs': []
}

REQ_PARAMS = ('execution_role', 'region_name')

RUNTIME_TIMEOUT_MAX = 900  # Max. timeout: 900 s == 15 min
RUNTIME_MEMORY_MIN = 128  # Max. memory: 128 MB
RUNTIME_MEMORY_MAX = 10240  # Max. memory: 10240 MB

RUNTIME_TMP_SZ_MIN = 512
RUNTIME_TMP_SZ_MAX = 10240


def load_config(config_data):
    if not config_data['aws_lambda']:
        raise Exception("'aws_lambda' section is mandatory in the configuration")

    for param in REQ_PARAMS:
        if param not in config_data['aws_lambda']:
            msg = f'"{param}" is mandatory in the "aws_lambda" section of the configuration'
            raise Exception(msg)

    # Put "aws" section inside "aws_lambda" config so we can access credentials at the backend class
    if "aws" not in config_data:
        config_data["aws"] = {}
    else:
        config_data["aws_lambda"]["aws"] = copy.deepcopy(config_data["aws"])

    # TODO remove aws secrets from lithops config
    if "secret_access_key" in config_data["aws"] or "access_key_id" in config_data["aws"]:
        logger.warning('using "secret_access_key" and "access_key_id" in the lithops configuration is deprecated and '
                       'they will be removed in future releases '
                       '- Use boto3 configuration with environment variables or config file in ~/.aws instead '
                       '(https://boto3.amazonaws.com/v1/documentation/api/latest/guide/configuration.html)')

    for key in DEFAULT_CONFIG_KEYS:
        if key not in config_data['aws_lambda']:
            config_data['aws_lambda'][key] = DEFAULT_CONFIG_KEYS[key]

    if config_data['aws_lambda']['runtime_memory'] > RUNTIME_MEMORY_MAX:
        logger.warning("Memory set to {} - {} exceeds "
                       "the maximum amount".format(RUNTIME_MEMORY_MAX, config_data['aws_lambda']['runtime_memory']))
        config_data['aws_lambda']['runtime_memory'] = RUNTIME_MEMORY_MAX

    if config_data['aws_lambda']['runtime_memory'] < RUNTIME_MEMORY_MIN:
        logger.warning("Memory set to {} - {} is lower than "
                       "the minimum amount".format(RUNTIME_MEMORY_MIN, config_data['aws_lambda']['runtime_memory']))
        config_data['aws_lambda']['runtime_memory'] = RUNTIME_MEMORY_MIN

    if config_data['aws_lambda']['runtime_timeout'] > RUNTIME_TIMEOUT_MAX:
        logger.warning("Timeout set to {} - {} exceeds the "
                       "maximum amount".format(RUNTIME_TIMEOUT_MAX, config_data['aws_lambda']['runtime_timeout']))
        config_data['aws_lambda']['runtime_timeout'] = RUNTIME_TIMEOUT_MAX

    if not {'subnets', 'security_groups'}.issubset(set(config_data['aws_lambda']['vpc'])):
        raise Exception("'subnets' and 'security_groups' are mandatory sections under 'aws_lambda/vpc'")

    if not isinstance(config_data['aws_lambda']['vpc']['subnets'], list):
        raise Exception("Invalid type {} for 'aws_lambda/vpc/subnet' section"
                        .format(type(config_data['aws_lambda']['vpc']['subnets'])))

    if not isinstance(config_data['aws_lambda']['vpc']['security_groups'], list):
        raise Exception("Invalid type {} for 'aws_lambda/vpc/security_groups' section"
                        .format(type(config_data['aws_lambda']['vpc']['security_groups'])))

    if not isinstance(config_data['aws_lambda']['efs'], list):
        raise Exception("Invalid type {} for 'aws_lambda/efs' section"
                        .format(type(config_data['aws_lambda']['vpc']['security_groups'])))

    if not all('access_point' in efs and 'mount_path' in efs for efs in config_data['aws_lambda']['efs']):
        raise Exception("List of 'access_point' and 'mount_path' mandatory in 'aws_lambda/efs section'")

    if not all(efs_conf['mount_path'].startswith('/mnt') for efs_conf in config_data['aws_lambda']['efs']):
        raise Exception("All mount paths must start with '/mnt' on 'aws_lambda/efs/*/mount_path' section")

    # Lambda runtime config
    if config_data['aws_lambda']['ephemeral_storage'] < RUNTIME_TMP_SZ_MIN \
            or config_data['aws_lambda']['ephemeral_storage'] > RUNTIME_TMP_SZ_MAX:
        raise Exception(f'Ephemeral storage value must be between {RUNTIME_TMP_SZ_MIN} and {RUNTIME_TMP_SZ_MAX}')

    if 'region_name' in config_data['aws_lambda']:
        config_data['aws_lambda']['region'] = config_data['aws_lambda'].pop('region_name')

    if 'region' not in config_data['aws_lambda']:
        raise Exception('"region" is mandatory under the "aws_lambda" or "aws" section of the configuration')
    elif 'region' not in config_data['aws']:
        config_data['aws']['region'] = config_data['aws_lambda']['region']<|MERGE_RESOLUTION|>--- conflicted
+++ resolved
@@ -27,11 +27,7 @@
     'cloudpickle',
     'ps-mem',
     'tblib',
-<<<<<<< HEAD
-    'urllib3'
-=======
     'urllib3<2'
->>>>>>> 6bed5fee
 ]
 
 AVAILABLE_PY_RUNTIMES = {
