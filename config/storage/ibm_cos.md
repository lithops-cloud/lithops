# Lithops on IBM Cloud Object Storage


Lithops with IBM COS as storage backend.


### Installation

1. Create an [IBM Cloud Object Storage account](https://www.ibm.com/cloud/object-storage).

2. Crate a bucket in your desired region.
3. Login to IBM Cloud and open up your dashboard. Then navigate to your instance of Object Storage.

4. In the side navigation, click `Endpoints` to find your `region`, `API public` and `private endpoints`.

### Lithops COS Endpoint configuration
#### Using region
The easiest apporach is to let Lithops to choose the right endpoint by itself. To enable this, just configure Lithops with region name only, as follows

    ```yaml
    ibm_cos:
        region   : <REGION>
    ```
#### Using endpoints path
Alternative to using region, you can configre public and private endpoints as follows

    ```yaml
<<<<<<< HEAD
    ibm_cos:
=======
	 ibm_cos:
>>>>>>> 97b9c834
        private_endpoint: https://s3.private.<region>.cloud-object-storage.appdomain.cloud
        endpoint: https://s3.<region>.cloud-object-storage.appdomain.cloud
    ```

### Configuration

1. Login to IBM Cloud and open up your dashboard. Then navigate to your instance of Object Storage.

2. In the side navigation, click `Endpoints` to find your API endpoint. You must copy both public and private endpoints of the region where you created your bucket.

3. Create the credentials to access to your COS account (Choose one option):
 
#### Option 1 (COS API Key):

4. In the side navigation, click `Service Credentials`.

5. Click `New credential +` and provide the necessary information.

6. Click `Add` to generate service credential.

7. Click `View credentials` and copy the *apikey* value.

8. Edit your lithops config file and add the following keys:

    ```yaml
    lithops:
        storage: ibm_cos
        storage_bucket: <BUCKET_NAME>
       
    ibm_cos:
       region   : <REGION>
       api_key    : <API_KEY>
    ```

#### Option 2 (COS HMAC credentials):

4. In the side navigation, click `Service Credentials`.

5. Click `New credential +`.

6. Click on advanced options and enable `Include HMAC Credential` button. 

7. Click `Add` to generate service credential.

8. Click `View credentials` and copy the *access_key_id* and *secret_access_key* values.

9. Edit your lithops config file and add the following keys:
    ```yaml
    lithops:
        storage: ibm_cos
        storage_bucket: <BUCKET_NAME>
       
    ibm_cos:
       region   : <REGION>  
       access_key    : <ACCESS_KEY_ID>
       secret_key    : <SECRET_KEY_ID>
    ```

#### Option 3 (IBM IAM API Key):

4. If you don't have an IAM API key created, navigate to the [IBM IAM dashboard](https://cloud.ibm.com/iam/apikeys)

5. Click `Create an IBM Cloud API Key` and provide the necessary information.

6. Copy the generated IAM API key (You can only see the key the first time you create it, so make sure to copy it).

7. Edit your lithops config file and add the following keys:
    ```yaml
    lithops:
        storage_backend: ibm_cos
        storage_bucket: <BUCKET_NAME>
        
    ibm:
        iam_api_key: <IAM_API_KEY>
       
    ibm_cos:
        region   : <REGION>
    ```

### Summary of configuration keys for IBM Cloud:

#### IBM IAM:

|Group|Key|Default|Mandatory|Additional info|
|---|---|---|---|---|
|ibm | iam_api_key | |no | IBM Cloud IAM API key to authenticate against IBM COS and IBM Cloud Functions. Obtain the key [here](https://cloud.ibm.com/iam/apikeys) |


#### IBM Cloud Object Storage:

|Group|Key|Default|Mandatory|Additional info|
|---|---|---|---|---|
|ibm_cos | storage_bucket | |yes | Storage bucket in your COS |
|ibm_cos | region | |no | Region of your bucket. **Mandatory** if no endpoint. For example: us-east, us-south, eu-gb, eu-de, etc..|
|ibm_cos | endpoint | |no | Endpoint to your COS account. **Mandatory** if no region. Make sure to use the full path with 'https://' as prefix. |
|ibm_cos | private_endpoint | |no | Private endpoint to your COS account. **Mandatory** if no region. Make sure to use the full path with 'https://' or http:// as prefix. |
|ibm_cos | api_key | |no | API Key to your COS account. **Mandatory** if no access_key and secret_key. Not needed if using IAM API Key|
|ibm_cos | access_key | |no | HMAC Credentials. **Mandatory** if no api_key. Not needed if using IAM API Key|
|ibm_cos | secret_key | |no | HMAC Credentials. **Mandatory** if no api_key. Not needed if using IAM API Key|
<|MERGE_RESOLUTION|>--- conflicted
+++ resolved
@@ -21,15 +21,11 @@
     ibm_cos:
         region   : <REGION>
     ```
-#### Using endpoints path
+### Using endpoints path
 Alternative to using region, you can configre public and private endpoints as follows
 
     ```yaml
-<<<<<<< HEAD
-    ibm_cos:
-=======
 	 ibm_cos:
->>>>>>> 97b9c834
         private_endpoint: https://s3.private.<region>.cloud-object-storage.appdomain.cloud
         endpoint: https://s3.<region>.cloud-object-storage.appdomain.cloud
     ```
